#!/usr/bin/python
# This file is part of Ansible
#
# Ansible is free software: you can redistribute it and/or modify
# it under the terms of the GNU General Public License as published by
# the Free Software Foundation, either version 3 of the License, or
# (at your option) any later version.
#
# Ansible is distributed in the hope that it will be useful,
# but WITHOUT ANY WARRANTY; without even the implied warranty of
# MERCHANTABILITY or FITNESS FOR A PARTICULAR PURPOSE.  See the
# GNU General Public License for more details.
#
# You should have received a copy of the GNU General Public License
# along with Ansible.  If not, see <http://www.gnu.org/licenses/>.

DOCUMENTATION = '''
---
module: ec2
short_description: create or terminate an instance in ec2, return instanceid
description:
     - Creates or terminates ec2 instances. When created optionally waits for it to be 'running'. This module has a dependency on python-boto >= 2.5
version_added: "0.9"
options:
  key_name:
    description:
      - key pair to use on the instance
    required: true
    default: null
    aliases: ['keypair']
  id:
    description:
      - identifier for this instance or set of instances, so that the module will be idempotent with respect to EC2 instances. This identifier is valid for at least 24 hours after the termination of the instance, and should not be reused for another call later on. For details, see the description of client token at U(http://docs.aws.amazon.com/AWSEC2/latest/UserGuide/Run_Instance_Idempotency.html).
    required: false
    default: null
    aliases: []
  group:
    description:
      - security group (or list of groups) to use with the instance
    required: false
    default: null
    aliases: [ 'groups' ]
  group_id:
    version_added: "1.1"
    description:
      - security group id (or list of ids) to use with the instance
    required: false
    default: null
    aliases: []
  region:
    version_added: "1.2"
    description:
      - The AWS region to use.  Must be specified if ec2_url is not used. If not specified then the value of the EC2_REGION environment variable, if any, is used.
    required: false
    default: null
    aliases: [ 'aws_region', 'ec2_region' ]
  zone:
    version_added: "1.2"
    description:
      - AWS availability zone in which to launch the instance
    required: false
    default: null
    aliases: [ 'aws_zone', 'ec2_zone' ]
  instance_type:
    description:
      - instance type to use for the instance
    required: true
    default: null
    aliases: []
  image:
    description:
       - I(emi) (or I(ami)) to use for the instance
    required: true
    default: null
    aliases: []
  kernel:
    description:
      - kernel I(eki) to use for the instance
    required: false
    default: null
    aliases: []
  ramdisk:
    description:
      - ramdisk I(eri) to use for the instance
    required: false
    default: null
    aliases: []
  wait:
    description:
      - wait for the instance to be in state 'running' before returning
    required: false
    default: "no"
    choices: [ "yes", "no" ]
    aliases: []
  wait_timeout:
    description:
      - how long before wait gives up, in seconds
    default: 300
    aliases: []
  ec2_url:
    description:
      - Url to use to connect to EC2 or your Eucalyptus cloud (by default the module will use EC2 endpoints).  Must be specified if region is not used. If not set then the value of the EC2_URL environment variable, if any, is used
    required: false
    default: null
    aliases: []
  aws_secret_key:
    description:
      - AWS secret key. If not set then the value of the AWS_SECRET_KEY environment variable is used. 
    required: false
    default: null
    aliases: [ 'ec2_secret_key', 'secret_key' ]
  aws_access_key:
    description:
      - AWS access key. If not set then the value of the AWS_ACCESS_KEY environment variable is used.
    required: false
    default: null
    aliases: [ 'ec2_access_key', 'access_key' ]
  count:
    description:
      - number of instances to launch
    required: False
    default: 1
    aliases: []
  monitoring:
    version_added: "1.1"
    description:
      - enable detailed monitoring (CloudWatch) for instance
    required: false
    default: null
    aliases: []
  user_data:
    version_added: "0.9"
    description:
      - opaque blob of data which is made available to the ec2 instance
    required: false
    default: null
    aliases: []
  instance_tags:
    version_added: "1.0"
    description:
      - a hash/dictionary of tags to add to the new instance; '{"key":"value"}' and '{"key":"value","key":"value"}'
    required: false
    default: null
    aliases: []
  placement_group:
    version_added: "1.3"
    description:
      - placement group for the instance when using EC2 Clustered Compute
    required: false
    default: null
    aliases: []
  vpc_subnet_id:
    version_added: "1.1"
    description:
      - the subnet ID in which to launch the instance (VPC)
    required: false
    default: null
    aliases: []
  assign_public_ip:
    version_added: "1.4"
    description:
      - when provisioning within vpc, assign a public IP address. Boto library must be 2.13.0+
    required: false
    default: null
    aliases: []
  private_ip:
    version_added: "1.2"
    description:
      - the private ip address to assign the instance (from the vpc subnet)
    required: false
    defualt: null
    aliases: []
  instance_profile_name:
    version_added: "1.3"
    description:
      - Name of the IAM instance profile to use. Boto library must be 2.5.0+
    required: false
    default: null
    aliases: []
  instance_ids:
    version_added: "1.3"
    description:
      - list of instance ids, currently only used when state='absent'
    required: false
    default: null
    aliases: []
  state:
    version_added: "1.3"
    description:
      - create or terminate instances
    required: false
    default: 'present'
    aliases: []

requirements: [ "boto" ]
author: Seth Vidal, Tim Gerla, Lester Wade
'''

EXAMPLES = '''
# Note: None of these examples set aws_access_key, aws_secret_key, or region.
# It is assumed that their matching environment variables are set.

# Basic provisioning example
- local_action:
    module: ec2
    keypair: mykey
    instance_type: c1.medium
    image: emi-40603AD1
    wait: yes
    group: webserver
    count: 3

# Advanced example with tagging and CloudWatch
- local_action:
    module: ec2
    keypair: mykey
    group: databases
    instance_type: m1.large
    image: ami-6e649707
    wait: yes
    wait_timeout: 500
    count: 5
    instance_tags: '{"db":"postgres"}'
    monitoring=yes

# Multiple groups example
local_action:
    module: ec2
    keypair: mykey
    group: ['databases', 'internal-services', 'sshable', 'and-so-forth']
    instance_type: m1.large
    image: ami-6e649707
    wait: yes
    wait_timeout: 500
    count: 5
    instance_tags: '{"db":"postgres"}'
    monitoring=yes

# VPC example
- local_action:
    module: ec2
    keypair: mykey
    group_id: sg-1dc53f72
    instance_type: m1.small
    image: ami-6e649707
    wait: yes
    vpc_subnet_id: subnet-29e63245
    assign_public_ip: yes

# Launch instances, runs some tasks
# and then terminate them


- name: Create a sandbox instance
  hosts: localhost
  gather_facts: False
  vars:
    keypair: my_keypair
    instance_type: m1.small
    security_group: my_securitygroup
    image: my_ami_id
    region: us-east-1
  tasks:
    - name: Launch instance
      local_action: ec2 keypair={{ keypair }} group={{ security_group }} instance_type={{ instance_type }} image={{ image }} wait=true region={{ region }}
      register: ec2
    - name: Add new instance to host group
      local_action: add_host hostname={{ item.public_ip }} groupname=launched
      with_items: ec2.instances
    - name: Wait for SSH to come up
      local_action: wait_for host={{ item.public_dns_name }} port=22 delay=60 timeout=320 state=started
      with_items: ec2.instances

- name: Configure instance(s)
  hosts: launched
  sudo: True
  gather_facts: True
  roles:
    - my_awesome_role
    - my_awesome_test

- name: Terminate instances
  hosts: localhost
  connection: local
  tasks:
    - name: Terminate instances that were previously launched
      local_action:
        module: ec2
        state: 'absent'
        instance_ids: {{ec2.instance_ids}}

'''

import sys
import time

AWS_REGIONS = ['ap-northeast-1',
               'ap-southeast-1',
               'ap-southeast-2',
               'eu-west-1',
               'sa-east-1',
               'us-east-1',
               'us-west-1',
               'us-west-2']

try:
    import boto.ec2
    from boto.exception import EC2ResponseError
except ImportError:
    print "failed=True msg='boto required for this module'"
    sys.exit(1)


def get_instance_info(inst):
    """
    Retrieves instance information from an instance
    ID and returns it as a dictionary
    """
    instance_info = {'id': inst.id,
                     'ami_launch_index': inst.ami_launch_index,
                     'private_ip': inst.private_ip_address,
                     'private_dns_name': inst.private_dns_name,
                     'public_ip': inst.ip_address,
                     'dns_name': inst.dns_name,
                     'public_dns_name': inst.public_dns_name,
                     'state_code': inst.state_code,
                     'architecture': inst.architecture,
                     'image_id': inst.image_id,
                     'key_name': inst.key_name,
                     'placement': inst.placement,
                     'kernel': inst.kernel,
                     'ramdisk': inst.ramdisk,
                     'launch_time': inst.launch_time,
                     'instance_type': inst.instance_type,
                     'root_device_type': inst.root_device_type,
                     'root_device_name': inst.root_device_name,
                     'state': inst.state,
                     'hypervisor': inst.hypervisor}
    try:
        instance_info['virtualization_type'] = getattr(inst,'virtualization_type')
    except AttributeError:
        instance_info['virtualization_type'] = None

    return instance_info

def boto_supports_associate_public_ip_address(ec2):
    """
    Check if Boto library has associate_public_ip_address in the NetworkInterfaceSpecification
    class. Added in Boto 2.13.0

    ec2: authenticated ec2 connection object

    Returns:
        True if Boto library accepts associate_public_ip_address argument, else false
    """

    try:
        network_interface = boto.ec2.networkinterface.NetworkInterfaceSpecification()
        getattr(network_interface, "associate_public_ip_address")
        return True
    except AttributeError:
        return False

def boto_supports_profile_name_arg(ec2):
    """
    Check if Boto library has instance_profile_name argument. instance_profile_name has been added in Boto 2.5.0

    ec2: authenticated ec2 connection object

    Returns:
        True if Boto library accept instance_profile_name argument, else false
    """
    run_instances_method = getattr(ec2, 'run_instances')
    return 'instance_profile_name' in run_instances_method.func_code.co_varnames


def create_instances(module, ec2):
    """
    Creates new instances

    module : AnsibleModule object
    ec2: authenticated ec2 connection object

    Returns:
        A list of dictionaries with instance information
        about the instances that were launched
    """

    key_name = module.params.get('key_name')
    id = module.params.get('id')
    group_name = module.params.get('group')
    group_id = module.params.get('group_id')
    zone = module.params.get('zone')
    instance_type = module.params.get('instance_type')
    image = module.params.get('image')
    count = module.params.get('count')
    monitoring = module.params.get('monitoring')
    kernel = module.params.get('kernel')
    ramdisk = module.params.get('ramdisk')
    wait = module.params.get('wait')
    wait_timeout = int(module.params.get('wait_timeout'))
    placement_group = module.params.get('placement_group')
    user_data = module.params.get('user_data')
    instance_tags = module.params.get('instance_tags')
    vpc_subnet_id = module.params.get('vpc_subnet_id')
    assign_public_ip = module.boolean(module.params.get('assign_public_ip'))
    private_ip = module.params.get('private_ip')
    instance_profile_name = module.params.get('instance_profile_name')

    # group_id and group_name are exclusive of each other
    if group_id and group_name:
        module.fail_json(msg = str("Use only one type of parameter (group_name) or (group_id)"))
        sys.exit(1)

    try:
        # Here we try to lookup the group id from the security group name - if group is set.
        if group_name:
            grp_details = ec2.get_all_security_groups()
            if type(group_name) == list:
                group_id = [ str(grp.id) for grp in grp_details if str(grp.name) in group_name ]
            elif type(group_name) == str:
                for grp in grp_details:
                    if str(group_name) in str(grp):
                        group_id = [str(grp.id)]
                group_name = [group_name]
        # Now we try to lookup the group id testing if group exists.
        elif group_id:
            #wrap the group_id in a list if it's not one already
            if type(group_id) == str:
                group_id = [group_id]
            grp_details = ec2.get_all_security_groups(group_ids=group_id)
            grp_item = grp_details[0]
            group_name = [grp_item.name]
    except boto.exception.NoAuthHandlerFound, e:
            module.fail_json(msg = str(e))

    # Lookup any instances that much our run id.

    running_instances = []
    count_remaining = int(count)

    if id != None:
        filter_dict = {'client-token':id, 'instance-state-name' : 'running'}
        previous_reservations = ec2.get_all_instances(None, filter_dict)
        for res in previous_reservations:
            for prev_instance in res.instances:
                running_instances.append(prev_instance)
        count_remaining = count_remaining - len(running_instances)

    # Both min_count and max_count equal count parameter. This means the launch request is explicit (we want count, or fail) in how many instances we want.

    if count_remaining == 0:
        changed = False
    else:
        changed = True
        try:
            params = {'image_id': image,
                      'key_name': key_name,
                      'client_token': id,
                      'min_count': count_remaining,
                      'max_count': count_remaining,
                      'monitoring_enabled': monitoring,
                      'placement': zone,
                      'placement_group': placement_group,
                      'instance_type': instance_type,
                      'kernel_id': kernel,
                      'ramdisk_id': ramdisk,
                      'private_ip_address': private_ip,
                      'user_data': user_data}

            if boto_supports_profile_name_arg(ec2):
                params['instance_profile_name'] = instance_profile_name
            else:
                if instance_profile_name is not None:
                    module.fail_json(
                        msg="instance_profile_name parameter requires Boto version 2.5.0 or higher")

            if assign_public_ip:
                if not boto_supports_associate_public_ip_address(ec2):
                    module.fail_json(
                        msg="assign_public_ip parameter requires Boto version 2.13.0 or higher.")
                elif not vpc_subnet_id:
                    module.fail_json(
                        msg="assign_public_ip only available with vpc_subnet_id")

                else:
                    interface = boto.ec2.networkinterface.NetworkInterfaceSpecification(
                        subnet_id=vpc_subnet_id,
                        groups=group_id,
                        associate_public_ip_address=assign_public_ip)
                    interfaces = boto.ec2.networkinterface.NetworkInterfaceCollection(interface)
                    params['network_interfaces'] = interfaces

            else:
                params['subnet_id'] = vpc_subnet_id
                if vpc_subnet_id:
                    params['security_group_ids'] = group_id
                else:
                    params['security_groups'] = group_name

            res = ec2.run_instances(**params)
        except boto.exception.BotoServerError, e:
            module.fail_json(msg = "%s: %s" % (e.error_code, e.error_message))

        instids = [ i.id for i in res.instances ]
        while True:
            try:
                res.connection.get_all_instances(instids)
                break
            except boto.exception.EC2ResponseError as e:
                if "<Code>InvalidInstanceID.NotFound</Code>" in str(e):
                    # there's a race between start and get an instance
                    continue
                else:
                    module.fail_json(msg = str(e))

        if instance_tags:
            try:
                ec2.create_tags(instids, instance_tags)
            except boto.exception.EC2ResponseError as e:
                module.fail_json(msg = "%s: %s" % (e.error_code, e.error_message))

        # wait here until the instances are up
        this_res = []
        num_running = 0
        wait_timeout = time.time() + wait_timeout
        while wait_timeout > time.time() and num_running < len(instids):
            res_list = res.connection.get_all_instances(instids)
            if len(res_list) > 0:
                this_res = res_list[0]
                num_running = len([ i for i in this_res.instances if i.state=='running' ])
            else:
                # got a bad response of some sort, possibly due to 
                # stale/cached data. Wait a second and then try again
                time.sleep(1)
                continue
            if wait and num_running < len(instids):
                time.sleep(5)
            else:
                break

        if wait and wait_timeout <= time.time():
            # waiting took too long
            module.fail_json(msg = "wait for instances running timeout on %s" % time.asctime())

        for inst in this_res.instances:
            running_instances.append(inst)

    instance_dict_array = []
    created_instance_ids = []
    for inst in running_instances:
        d = get_instance_info(inst)
        created_instance_ids.append(inst.id)
        instance_dict_array.append(d)

    return (instance_dict_array, created_instance_ids, changed)


def terminate_instances(module, ec2, instance_ids):
    """
    Terminates a list of instances

    module: Ansible module object
    ec2: authenticated ec2 connection object
    termination_list: a list of instances to terminate in the form of
      [ {id: <inst-id>}, ..]

    Returns a dictionary of instance information
    about the instances terminated.

    If the instance to be terminated is running
    "changed" will be set to False.

    """

    # Whether to wait for termination to complete before returning
    wait = module.params.get('wait')
    wait_timeout = int(module.params.get('wait_timeout'))

    changed = False
    instance_dict_array = []

    if not isinstance(instance_ids, list) or len(instance_ids) < 1:
        module.fail_json(msg='instance_ids should be a list of instances, aborting')

    terminated_instance_ids = []
    for res in ec2.get_all_instances(instance_ids):
        for inst in res.instances:
            if inst.state == 'running':
                terminated_instance_ids.append(inst.id)
                instance_dict_array.append(get_instance_info(inst))
                try:
                    ec2.terminate_instances([inst.id])
                except EC2ResponseError as e:
                    module.fail_json(msg='Unable to terminate instance {0}, error: {1}'.format(inst.id, e))
                changed = True

    # wait here until the instances are 'terminated'
    if wait:
        num_terminated = 0
        wait_timeout = time.time() + wait_timeout
        while wait_timeout > time.time() and num_terminated < len(terminated_instance_ids):
            response = ec2.get_all_instances( \
                instance_ids=terminated_instance_ids, \
                filters={'instance-state-name':'terminated'})
            try:
                num_terminated = len(response.pop().instances)
            except Exception, e:
                # got a bad response of some sort, possibly due to
                # stale/cached data. Wait a second and then try again
                time.sleep(1)
                continue

            if num_terminated < len(terminated_instance_ids):
                time.sleep(5)

        # waiting took too long
        if wait_timeout < time.time() and num_terminated < len(terminated_instance_ids):
            module.fail_json(msg = "wait for instance termination timeout on %s" % time.asctime())

    return (changed, instance_dict_array, terminated_instance_ids)


def main():
    module = AnsibleModule(
        argument_spec = dict(
            key_name = dict(aliases = ['keypair']),
            id = dict(),
            group = dict(type='list'),
            group_id = dict(type='list'),
            region = dict(aliases=['aws_region', 'ec2_region'], choices=AWS_REGIONS),
            zone = dict(aliases=['aws_zone', 'ec2_zone']),
            instance_type = dict(aliases=['type']),
            image = dict(),
            kernel = dict(),
            count = dict(default='1'),
            monitoring = dict(type='bool', default=False),
            ramdisk = dict(),
            wait = dict(type='bool', default=False),
            wait_timeout = dict(default=300),
            ec2_url = dict(),
            ec2_secret_key = dict(aliases=['aws_secret_key', 'secret_key'], no_log=True),
            ec2_access_key = dict(aliases=['aws_access_key', 'access_key']),
            placement_group = dict(),
            user_data = dict(),
            instance_tags = dict(type='dict'),
            vpc_subnet_id = dict(),
            assign_public_ip = dict(type='bool', default=False),
            private_ip = dict(),
            instance_profile_name = dict(),
            instance_ids = dict(type='list'),
            state = dict(default='present'),
        )
    )

<<<<<<< HEAD
    # def get_ec2_creds(module):
    #   return ec2_url, ec2_access_key, ec2_secret_key, region
    ec2_url, aws_access_key, aws_secret_key, region = get_ec2_creds(module)
=======
    ec2_url = module.params.get('ec2_url')
    aws_secret_key = module.params.get('aws_secret_key')
    aws_access_key = module.params.get('aws_access_key')
    region = module.params.get('region')

    # allow eucarc environment variables to be used if ansible vars aren't set
    if not ec2_url and 'EC2_URL' in os.environ:
        ec2_url = os.environ['EC2_URL']

    if not aws_secret_key:
        if  'AWS_SECRET_KEY' in os.environ:
            aws_secret_key = os.environ['AWS_SECRET_KEY']
        elif 'EC2_SECRET_KEY' in os.environ:
            aws_secret_key = os.environ['EC2_SECRET_KEY']

    if not aws_access_key:
        if 'AWS_ACCESS_KEY' in os.environ:
            aws_access_key = os.environ['AWS_ACCESS_KEY']
        elif 'EC2_ACCESS_KEY' in os.environ:
            aws_access_key = os.environ['EC2_ACCESS_KEY']

    if not region:
        if 'AWS_REGION' in os.environ:
            region = os.environ['AWS_REGION']
        elif 'EC2_REGION' in os.environ:
            region = os.environ['EC2_REGION']
>>>>>>> ef317ecd

    # If we have a region specified, connect to its endpoint.
    if region:
        try:
            ec2 = boto.ec2.connect_to_region(region, aws_access_key_id=aws_access_key, aws_secret_access_key=aws_secret_key)
        except boto.exception.NoAuthHandlerFound, e:
            module.fail_json(msg = str(e))
    # If we specified an ec2_url then try connecting to it
    elif ec2_url:
        try:
            ec2 = boto.connect_ec2_endpoint(ec2_url, aws_access_key, aws_secret_key)
        except boto.exception.NoAuthHandlerFound, e:
            module.fail_json(msg = str(e))
    else:
        module.fail_json(msg="Either region or ec2_url must be specified")

    if module.params.get('state') == 'absent':
        instance_ids = module.params.get('instance_ids')
        if not isinstance(instance_ids, list):
            module.fail_json(msg='termination_list needs to be a list of instances to terminate')

        (changed, instance_dict_array, new_instance_ids) = terminate_instances(module, ec2, instance_ids)

    elif module.params.get('state') == 'present':
        # Changed is always set to true when provisioning new instances
        if not module.params.get('key_name'):
            module.fail_json(msg='key_name parameter is required for new instance')
        if not module.params.get('image'):
            module.fail_json(msg='image parameter is required for new instance')
        (instance_dict_array, new_instance_ids, changed) = create_instances(module, ec2)

    module.exit_json(changed=changed, instance_ids=new_instance_ids, instances=instance_dict_array)

# import module snippets
from ansible.module_utils.basic import *
from ansible.module_utils.ec2 import *

main()<|MERGE_RESOLUTION|>--- conflicted
+++ resolved
@@ -653,38 +653,9 @@
         )
     )
 
-<<<<<<< HEAD
     # def get_ec2_creds(module):
     #   return ec2_url, ec2_access_key, ec2_secret_key, region
     ec2_url, aws_access_key, aws_secret_key, region = get_ec2_creds(module)
-=======
-    ec2_url = module.params.get('ec2_url')
-    aws_secret_key = module.params.get('aws_secret_key')
-    aws_access_key = module.params.get('aws_access_key')
-    region = module.params.get('region')
-
-    # allow eucarc environment variables to be used if ansible vars aren't set
-    if not ec2_url and 'EC2_URL' in os.environ:
-        ec2_url = os.environ['EC2_URL']
-
-    if not aws_secret_key:
-        if  'AWS_SECRET_KEY' in os.environ:
-            aws_secret_key = os.environ['AWS_SECRET_KEY']
-        elif 'EC2_SECRET_KEY' in os.environ:
-            aws_secret_key = os.environ['EC2_SECRET_KEY']
-
-    if not aws_access_key:
-        if 'AWS_ACCESS_KEY' in os.environ:
-            aws_access_key = os.environ['AWS_ACCESS_KEY']
-        elif 'EC2_ACCESS_KEY' in os.environ:
-            aws_access_key = os.environ['EC2_ACCESS_KEY']
-
-    if not region:
-        if 'AWS_REGION' in os.environ:
-            region = os.environ['AWS_REGION']
-        elif 'EC2_REGION' in os.environ:
-            region = os.environ['EC2_REGION']
->>>>>>> ef317ecd
 
     # If we have a region specified, connect to its endpoint.
     if region:
